package command

import (
	"testing"

	"github.com/stretchr/testify/assert"
	"github.com/stretchr/testify/require"
)

func Test_makeWindowsContext(t *testing.T) {
	vol, err := mockDefaultVolume()
	require.Nil(t, err)

	engine, err := MakeEngine(autodetectEngine)
	if err != nil {
		t.Skip("engine not found", err)
	}

	type args struct {
		flags *windowsFlags
		args  []string
	}
	tests := []struct {
		name        string
		args        args
		wantContext Context
		wantImages  []containerImage
		wantErr     bool
	}{
		{
			name: "default",
			args: args{
				flags: &windowsFlags{
					CommonFlags: &CommonFlags{
						AppBuild: 1,
					},
					TargetArch: &targetArchFlag{"amd64"},
				},
			},
			wantContext: Context{
				AppBuild:     "1",
				Volume:       vol,
				CacheEnabled: true,
				StripDebug:   true,
				Package:      ".",
				Engine:       engine,
				Env:          map[string]string{},
			},
			wantImages: []containerImage{
				&localContainerImage{
					baseContainerImage: baseContainerImage{
						arch: "amd64",
						os:   "windows",
						id:   "windows-amd64",
						env:  map[string]string{"GOOS": "windows", "GOARCH": "amd64", "CC": "zig cc -target x86_64-windows-gnu -Wdeprecated-non-prototype", "CXX": "zig c++ -target x86_64-windows-gnu -Wdeprecated-non-prototype"},
						mount: []containerMountPoint{
							{"project", vol.WorkDirHost(), vol.WorkDirContainer()},
							{"cache", vol.CacheDirHost(), vol.CacheDirContainer()},
						},
						DockerImage: windowsImage,
					},
				},
			},
		},
		{
			name: "console",
			args: args{
				flags: &windowsFlags{
					CommonFlags: &CommonFlags{
						AppBuild: 1,
					},
					TargetArch: &targetArchFlag{"386"},
					Console:    true,
				},
			},
			wantContext: Context{
				AppBuild:     "1",
				Volume:       vol,
				CacheEnabled: true,
				StripDebug:   true,
				Package:      ".",
				Engine:       engine,
				Env:          map[string]string{},
			},
			wantImages: []containerImage{
				&localContainerImage{
					baseContainerImage: baseContainerImage{
						arch: "386",
						os:   "windows",
						id:   "windows-386",
<<<<<<< HEAD
						env: map[string]string{
							"GOOS":   "windows",
							"GOARCH": "386",
							"CC":     "i686-w64-mingw32-gcc",
						},
=======
						env:  map[string]string{"GOOS": "windows", "GOARCH": "386", "CC": "zig cc -target x86-windows-gnu -Wdeprecated-non-prototype", "CXX": "zig c++ -target x86-windows-gnu -Wdeprecated-non-prototype"},
>>>>>>> 528c1413
						mount: []containerMountPoint{
							{"project", vol.WorkDirHost(), vol.WorkDirContainer()},
							{"cache", vol.CacheDirHost(), vol.CacheDirContainer()},
						},
						DockerImage: windowsImage,
					},
				},
			},
		},
		{
			name: "custom ldflags",
			args: args{
				flags: &windowsFlags{
					CommonFlags: &CommonFlags{
						AppBuild: 1,
						Ldflags:  "-X main.version=1.2.3",
					},
					TargetArch: &targetArchFlag{"amd64"},
				},
			},
			wantContext: Context{
				AppBuild:     "1",
				Volume:       vol,
				CacheEnabled: true,
				StripDebug:   true,
				Package:      ".",
				Engine:       engine,
				Env: map[string]string{
					"GOFLAGS": "-ldflags=-X -ldflags=main.version=1.2.3",
				},
			},
			wantImages: []containerImage{
				&localContainerImage{
					baseContainerImage: baseContainerImage{
						arch: "amd64",
						os:   "windows",
						id:   "windows-amd64",
<<<<<<< HEAD
						env: map[string]string{
							"GOOS":   "windows",
							"GOARCH": "amd64",
							"CC":     "x86_64-w64-mingw32-gcc",
						},
=======
						env:  map[string]string{"GOOS": "windows", "GOARCH": "amd64", "CC": "zig cc -target x86_64-windows-gnu -Wdeprecated-non-prototype", "CXX": "zig c++ -target x86_64-windows-gnu -Wdeprecated-non-prototype"},
>>>>>>> 528c1413
						mount: []containerMountPoint{
							{"project", vol.WorkDirHost(), vol.WorkDirContainer()},
							{"cache", vol.CacheDirHost(), vol.CacheDirContainer()},
						},
						DockerImage: windowsImage,
					},
				},
			},
		},
		{
			name: "custom docker image",
			args: args{
				flags: &windowsFlags{
					CommonFlags: &CommonFlags{
						AppBuild:    1,
						DockerImage: "test",
					},
					TargetArch: &targetArchFlag{"amd64"},
				},
			},
			wantContext: Context{
				AppBuild:     "1",
				Volume:       vol,
				CacheEnabled: true,
				StripDebug:   true,
				Package:      ".",
				Engine:       engine,
				Env:          map[string]string{},
			},
			wantImages: []containerImage{
				&localContainerImage{
					baseContainerImage: baseContainerImage{
						arch: "amd64",
						os:   "windows",
						id:   "windows-amd64",
<<<<<<< HEAD
						env: map[string]string{
							"GOOS":   "windows",
							"GOARCH": "amd64",
							"CC":     "x86_64-w64-mingw32-gcc",
						},
=======
						env:  map[string]string{"GOOS": "windows", "GOARCH": "amd64", "CC": "zig cc -target x86_64-windows-gnu -Wdeprecated-non-prototype", "CXX": "zig c++ -target x86_64-windows-gnu -Wdeprecated-non-prototype"},
>>>>>>> 528c1413
						mount: []containerMountPoint{
							{"project", vol.WorkDirHost(), vol.WorkDirContainer()},
							{"cache", vol.CacheDirHost(), vol.CacheDirContainer()},
						},
						DockerImage: "test",
					},
				},
			},
		},
	}
	for _, tt := range tests {
		t.Run(tt.name, func(t *testing.T) {
			t.Run(tt.name, func(t *testing.T) {
				windows := NewWindowsCommand()

				err := windows.setupContainerImages(tt.args.flags, tt.args.args)
				if tt.wantErr {
					require.NotNil(t, err)
					return
				}
				require.Nil(t, err)
				assert.Equal(t, tt.wantContext, windows.defaultContext)

				for index := range windows.Images {
					windows.Images[index].(*localContainerImage).runner = nil
				}

				assert.Equal(t, tt.wantImages, windows.Images)
			})
		})
	}
}<|MERGE_RESOLUTION|>--- conflicted
+++ resolved
@@ -88,15 +88,7 @@
 						arch: "386",
 						os:   "windows",
 						id:   "windows-386",
-<<<<<<< HEAD
-						env: map[string]string{
-							"GOOS":   "windows",
-							"GOARCH": "386",
-							"CC":     "i686-w64-mingw32-gcc",
-						},
-=======
 						env:  map[string]string{"GOOS": "windows", "GOARCH": "386", "CC": "zig cc -target x86-windows-gnu -Wdeprecated-non-prototype", "CXX": "zig c++ -target x86-windows-gnu -Wdeprecated-non-prototype"},
->>>>>>> 528c1413
 						mount: []containerMountPoint{
 							{"project", vol.WorkDirHost(), vol.WorkDirContainer()},
 							{"cache", vol.CacheDirHost(), vol.CacheDirContainer()},
@@ -134,15 +126,7 @@
 						arch: "amd64",
 						os:   "windows",
 						id:   "windows-amd64",
-<<<<<<< HEAD
-						env: map[string]string{
-							"GOOS":   "windows",
-							"GOARCH": "amd64",
-							"CC":     "x86_64-w64-mingw32-gcc",
-						},
-=======
 						env:  map[string]string{"GOOS": "windows", "GOARCH": "amd64", "CC": "zig cc -target x86_64-windows-gnu -Wdeprecated-non-prototype", "CXX": "zig c++ -target x86_64-windows-gnu -Wdeprecated-non-prototype"},
->>>>>>> 528c1413
 						mount: []containerMountPoint{
 							{"project", vol.WorkDirHost(), vol.WorkDirContainer()},
 							{"cache", vol.CacheDirHost(), vol.CacheDirContainer()},
@@ -178,15 +162,7 @@
 						arch: "amd64",
 						os:   "windows",
 						id:   "windows-amd64",
-<<<<<<< HEAD
-						env: map[string]string{
-							"GOOS":   "windows",
-							"GOARCH": "amd64",
-							"CC":     "x86_64-w64-mingw32-gcc",
-						},
-=======
 						env:  map[string]string{"GOOS": "windows", "GOARCH": "amd64", "CC": "zig cc -target x86_64-windows-gnu -Wdeprecated-non-prototype", "CXX": "zig c++ -target x86_64-windows-gnu -Wdeprecated-non-prototype"},
->>>>>>> 528c1413
 						mount: []containerMountPoint{
 							{"project", vol.WorkDirHost(), vol.WorkDirContainer()},
 							{"cache", vol.CacheDirHost(), vol.CacheDirContainer()},
