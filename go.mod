--- conflicted
+++ resolved
@@ -12,11 +12,7 @@
 	github.com/urfave/cli/v2 v2.11.1
 	golang.org/x/sync v0.6.0
 	golang.org/x/sys v0.18.0
-<<<<<<< HEAD
-	k8s.io/api v0.18.19
-=======
 	k8s.io/api v0.30.2
->>>>>>> ced8fa91
 	k8s.io/apimachinery v0.30.2
 	k8s.io/client-go v0.18.17
 	k8s.io/kubectl v0.18.17
